#![no_std]

extern crate alloc;

use alloc::{format, string::String, vec, vec::Vec};
use p3_field::{integers::QuotientMap, PrimeCharacteristicRing, PrimeField64};
use p3_goldilocks::{Goldilocks, Poseidon2Goldilocks};
use p3_symmetric::Permutation;
use rand_chacha::{rand_core::SeedableRng, ChaCha20Rng};

/// The minimum number of field elements to allocate for the preimage.
pub const MIN_FIELD_ELEMENT_PREIMAGE_LEN: usize = 190;
const BIT_32_LIMB_MASK: u64 = 0xFFFF_FFFF;

/// Use the first 8 bytes of the fractional part of pi as the seed: 0x243F6A8885A308D3
const POSEIDON2_SEED: u64 = 0x243F6A8885A308D3;

// 4 felt output => 4 felt rate per round => capacity = 12 - 4 = 8
// => 256 bits of classical preimage security => 128 bits of quantum preimage security
const WIDTH: usize = 12;
const RATE: usize = 4;

/// Core Poseidon2 hasher implementation that holds an initialized instance
#[derive(Clone)]
pub struct Poseidon2Core {
	poseidon2: Poseidon2Goldilocks<12>,
}

impl Default for Poseidon2Core {
	fn default() -> Self {
		Self::new()
	}
}

impl Poseidon2Core {
	/// Create a new Poseidon2Core instance with deterministic constants
	pub fn new() -> Self {
		let mut rng = ChaCha20Rng::seed_from_u64(POSEIDON2_SEED);
		let poseidon2 = Poseidon2Goldilocks::<12>::new_from_rng_128(&mut rng);
		Self { poseidon2 }
	}

	/// Create a new Poseidon2Core instance with a custom seed
	pub fn with_seed(seed: u64) -> Self {
		let mut rng = ChaCha20Rng::seed_from_u64(seed);
		let poseidon2 = Poseidon2Goldilocks::<12>::new_from_rng_128(&mut rng);
		Self { poseidon2 }
	}

	/// TODO: Explicitly test edge cases here
	/// Hash field elements with padding to ensure consistent circuit behavior
	pub fn hash_padded_felts(&self, mut x: Vec<Goldilocks>) -> [u8; 32] {
		// Workaround to support variable-length input in circuit. We need to pad the preimage in
		// the same way as the circuit to ensure consistent hashes.
		let len = x.len();
		// length-prefix for injectivity ([0] and [0,0] should be distinct)
		x.insert(0, Goldilocks::from_int(len));
		if len < MIN_FIELD_ELEMENT_PREIMAGE_LEN {
			x.resize(MIN_FIELD_ELEMENT_PREIMAGE_LEN, Goldilocks::ZERO);
		}

		self.hash_no_pad(x)
	}

	/// Hash bytes with padding to ensure consistent circuit behavior
	pub fn hash_padded(&self, x: &[u8]) -> [u8; 32] {
		self.hash_padded_felts(injective_bytes_to_felts(x))
	}

	/// TODO: Explicitly test edge cases here ([0, 0, 0, 1] and [0, 0, 0] should be distinct)
	/// Hash field elements without any padding
	pub fn hash_no_pad(&self, x: Vec<Goldilocks>) -> [u8; 32] {
		let state = self.hash_no_pad_state(x);

		let result = &state[..RATE];

		digest_felts_to_bytes(result)
	}

	fn hash_no_pad_state(&self, mut x: Vec<Goldilocks>) -> [Goldilocks; WIDTH] {
		let mut state = [Goldilocks::ZERO; WIDTH];

		// Variable length padding according to https://eprint.iacr.org/2019/458.pdf
		// All messages get an extra 1 at the end
		x.push(Goldilocks::ONE);
		let mod_len = x.len() % RATE;
		// If last chunk is not full
		if mod_len != 0 {
			// fill with zeros
			x.resize(x.len() + (RATE - mod_len), Goldilocks::ZERO);
		}

		// Process in chunks
		for chunk in x.chunks(RATE) {
			for i in 0..RATE {
				// Add chunk to state
				state[i] += chunk[i];
			}

<<<<<<< HEAD
		self.poseidon2.permute_mut(&mut state);
=======
			// Apply Poseidon2 permutation
			self.poseidon2.permute_mut(&mut state);
		}
>>>>>>> 7a95b8ea

		state
	}

	/// Hash bytes without any padding
	/// NOTE: Not domain-separated from hash_no_pad; use with caution
	pub fn hash_no_pad_bytes(&self, x: &[u8]) -> [u8; 32] {
		self.hash_no_pad(injective_bytes_to_felts(x))
	}

	/// Hash with 512-bit output by squeezing the sponge twice
	pub fn hash_squeeze_twice(&self, x: &[u8]) -> [u8; 64] {
		let mut state = self.hash_no_pad_state(injective_bytes_to_felts(x));
		let h1 = digest_felts_to_bytes(&state[..RATE]);
		self.poseidon2.permute_mut(&mut state);
		let h2 = digest_felts_to_bytes(&state[..RATE]);

		let mut result = [0u8; 64];
		result[0..32].copy_from_slice(&h1);
		result[32..64].copy_from_slice(&h2);
		result
	}
}

/// Convert a u128 to field elements using 32-bit limbs
pub fn u128_to_felts(num: u128) -> Vec<Goldilocks> {
	const FELTS_PER_U128: usize = 4;
	(0..FELTS_PER_U128)
		.map(|i| {
			let shift = 96 - 32 * i;
			let limb = ((num >> shift) & BIT_32_LIMB_MASK as u128) as u64;
			Goldilocks::from_int(limb)
		})
		.collect::<Vec<_>>()
}

/// Convert a u64 to field elements using 32-bit limbs
pub fn u64_to_felts(num: u64) -> Vec<Goldilocks> {
	vec![
		Goldilocks::from_int((num >> 32) & BIT_32_LIMB_MASK),
		Goldilocks::from_int(num & BIT_32_LIMB_MASK),
	]
}

/// TODO: Explicitly test edge cases here
/// Convert bytes to field elements in an injective manner (4 bytes per element)
/// This function is safe and will not result in field casting overflows because u32::MAX <
/// Goldilocks::ORDER
pub fn injective_bytes_to_felts(input: &[u8]) -> Vec<Goldilocks> {
	const BYTES_PER_ELEMENT: usize = 4;

	let mut field_elements: Vec<Goldilocks> = Vec::new();
	let chunks = input.chunks(BYTES_PER_ELEMENT);
	let num_chunks = chunks.len();
	let mut unpadded = false;
	for (i, chunk) in chunks.enumerate() {
		let mut bytes = [0u8; BYTES_PER_ELEMENT];

		if i == num_chunks - 1 {
			if chunk.len() < BYTES_PER_ELEMENT {
				bytes[chunk.len()] = 1;
			} else {
				unpadded = true;
			}
		}

		bytes[..chunk.len()].copy_from_slice(chunk);
		// Convert the chunk to a field element.
		let value = u32::from_le_bytes(bytes);
		let field_element = Goldilocks::from_int(value as u64);
		field_elements.push(field_element);
	}

	if unpadded {
		let value = u32::from_le_bytes([1, 0, 0, 0]);
		let felt = Goldilocks::from_int(value as u64);
		field_elements.push(felt);
	}

	field_elements
}

<<<<<<< HEAD
/// Convert bytes to field elements for digest operations (8 bytes per element)
/// We return a Result to handle potential out-of-bounds byte chunks gracefully
pub fn try_digest_bytes_to_felts(input: &[u8]) -> Result<Vec<Goldilocks>, String> {
	const BYTES_PER_ELEMENT: usize = 8;

	let mut field_elements: Vec<Goldilocks> = Vec::new();
	for (i, chunk) in input.chunks(BYTES_PER_ELEMENT).enumerate() {
		let mut bytes = [0u8; BYTES_PER_ELEMENT];
		bytes[..chunk.len()].copy_from_slice(chunk);
		// Convert the chunk to a field element.
		let value = u64::from_le_bytes(bytes);
		// Check that the value is less than the field order, handle it gracefully
		if value >= Goldilocks::ORDER_U64 {
			// If the value is out of bounds, we will return an error specifying the byte range that
			// caused the issue
			return Err(format!(
				"Byte chunk value exceeds field order. Chunk at index {} (bytes: {:?})",
				i, chunk
			));
		}
		let field_element = Goldilocks::from_int(value);
		field_elements.push(field_element);
	}

	Ok(field_elements)
}

=======
>>>>>>> 7a95b8ea
/// Convert field elements back to bytes for digest operations
pub fn digest_felts_to_bytes(input: &[Goldilocks]) -> [u8; 32] {
	const DIGEST_BYTES_PER_ELEMENT: usize = 8;
	let mut bytes = [0u8; 32];

	for (i, field_element) in input.iter().enumerate() {
		if i * DIGEST_BYTES_PER_ELEMENT >= 32 {
			break;
		}
		let value = field_element.as_canonical_u64();
		let value_bytes = value.to_le_bytes();
		let start_index = i * DIGEST_BYTES_PER_ELEMENT;
		let end_index = core::cmp::min(start_index + DIGEST_BYTES_PER_ELEMENT, 32);
		bytes[start_index..end_index].copy_from_slice(&value_bytes[..end_index - start_index]);
	}

	bytes
}

/// Convert field elements back to bytes in an injective manner
/// Will fail if the input does not conform to the injective encoding scheme
pub fn try_injective_felts_to_bytes(input: &[Goldilocks]) -> Result<Vec<u8>, &str> {
	const BYTES_PER_ELEMENT: usize = 4;
	let mut bytes: Vec<u8> = Vec::new();

	if input.is_empty() {
		return Ok(bytes);
	}

	// Collect all words as 4-byte little-endian chunks.
	let mut words: Vec<[u8; BYTES_PER_ELEMENT]> = Vec::with_capacity(input.len());
	for fe in input {
		let v = fe.as_canonical_u64() as u32;
		words.push(v.to_le_bytes());
	}

	// Case A: if the last word is exactly 0x00000001 (LE), it's a standalone terminator.
	if words.last() == Some(&[1, 0, 0, 0]) {
		// All preceding words are full data.
		for w in &words[..words.len() - 1] {
			bytes.extend_from_slice(w);
		}
		return Ok(bytes);
	}

	// Case B: otherwise, the final word contains the inline marker:
	// data bytes, then a single 0x01, then only zeros until the end.
	// All earlier words are full data.
	for w in &words[..words.len() - 1] {
		bytes.extend_from_slice(w);
	}

	let last = words.last().unwrap();
	// WE find the marker position j such that last[j] == 1 and last[j+1..] are all zero.
	// Then the data length in the last word is j bytes; we append last[..j].
	// If no marker is found (malformed input), fall back to treating the whole word as data.
	let mut marker_index: Option<usize> = None;
	for j in 0..BYTES_PER_ELEMENT {
		if last[j] == 1 && last[j + 1..].iter().all(|&b| b == 0) {
			marker_index = Some(j);
			break;
		}
	}

	match marker_index {
		Some(j) => bytes.extend_from_slice(&last[..j]),
		None => return Err("Malformed input: no valid terminator found in the last field element"),
	}

	Ok(bytes)
}

/// Convert a string to field elements
pub fn injective_string_to_felts(input: &str) -> Vec<Goldilocks> {
	// Convert string to UTF-8 bytes
	let bytes = input.as_bytes();
	injective_bytes_to_felts(bytes)
}

#[cfg(test)]
mod tests {
	use super::*;
	use alloc::vec;
	use hex;
	use p3_field::PrimeField64;

	#[test]
	fn test_empty_input() {
		let hasher = Poseidon2Core::new();
		let result = hasher.hash_padded(&[]);
		assert_eq!(result.len(), 32);
	}

	#[test]
	fn test_single_byte() {
		let hasher = Poseidon2Core::new();
		let input = vec![42u8];
		let result = hasher.hash_padded(&input);
		assert_eq!(result.len(), 32);
	}

	#[test]
	fn test_exactly_32_bytes() {
		let hasher = Poseidon2Core::new();
		let input = [1u8; 32];
		let result = hasher.hash_padded(&input);
		assert_eq!(result.len(), 32);
	}

	#[test]
	fn test_multiple_chunks() {
		let hasher = Poseidon2Core::new();
		let input = [2u8; 64]; // Two chunks
		let result = hasher.hash_padded(&input);
		assert_eq!(result.len(), 32);
	}

	#[test]
	fn test_partial_chunk() {
		let hasher = Poseidon2Core::new();
		let input = [3u8; 40]; // One full chunk plus 8 bytes
		let result = hasher.hash_padded(&input);
		assert_eq!(result.len(), 32);
	}

	#[test]
	fn test_consistency() {
		let hasher = Poseidon2Core::new();
		let input = [4u8; 50];
		let iterations = 10;
		let current_hash = hasher.hash_padded(&input);

		for _ in 0..iterations {
			let hash1 = hasher.hash_padded(&current_hash);
			let hash2 = hasher.hash_padded(&current_hash);
			assert_eq!(hash1, hash2, "Hash function should be deterministic");
		}
	}

	#[test]
	fn test_different_inputs() {
		let hasher = Poseidon2Core::new();
		let input1 = [5u8; 32];
		let input2 = [6u8; 32];
		let hash1 = hasher.hash_padded(&input1);
		let hash2 = hasher.hash_padded(&input2);
		assert_ne!(hash1, hash2, "Different inputs should produce different hashes");
	}

	#[test]
	fn test_poseidon2_hash_input_sizes() {
		let hasher = Poseidon2Core::new();
		// Test inputs from 1 to 128 bytes
		for size in 1..=128 {
			// Create a predictable input: repeating byte value based on size
			let input: Vec<u8> = (0..size).map(|i| (i * i % 256) as u8).collect();
			let hash = hasher.hash_padded(&input);

			// Assertions
			assert_eq!(hash.len(), 32, "Input size {} should produce 32-byte hash", size);
		}
	}

	#[test]
	fn test_big_preimage() {
		let hasher = Poseidon2Core::new();
		for overflow in 1..=10 {
			let preimage = (Goldilocks::ORDER_U64 + overflow).to_le_bytes();
			let _hash = hasher.hash_padded(&preimage);
		}
	}

	#[test]
	fn test_circuit_preimage() {
		let hasher = Poseidon2Core::new();
		let preimage =
			hex::decode("afd8e7530b95ee5ebab950c9a0c62fae1e80463687b3982233028e914f8ec7cc");
		let hash = hasher.hash_padded(&preimage.unwrap());
		let _hash = hasher.hash_padded(&hash);
	}

	#[test]
	fn test_random_inputs() {
		let hex_strings = [
			"a3f8",
			"1b7e9d",
			"4c2a6f81",
			"e5d30b9a",
			"1a4f7c2e9b0d8356",
			"3e8d2a7f5c1b09e4d6f7a2c8",
			"7b3e9a1f4c8d2e6b0a5f9d3c",
			"1a4f7c2e9b0d83561a4f7c2e9b0d83561a4f7c2e9b0d83561a4f7c2e9b0d8356",
			"e5d30b9a4c2a6f81e5d30b9a4c2a6f81e5d30b9a4c2a6f81e5d30b9a4c2a6f81",
		];

		let hasher = Poseidon2Core::new();
		for hex_string in hex_strings.iter() {
			let preimage = hex::decode(hex_string).unwrap();
			let hash = hasher.hash_padded(&preimage);
			let _hash2 = hasher.hash_padded(&hash);
		}
	}

	#[test]
	fn test_known_value_hashes() {
		let vectors = [
<<<<<<< HEAD
			(vec![], "220fc99455c974e9c2801c64e783218aa4aaf7ff8c15a1263923b9f7328bdbaa"),
			(vec![0u8], "6d78f74398ca4d4d2927ac6a8d82a04a6cc6f8f531705aac01f696b427d5b19f"),
			(vec![0u8, 0u8], "65b4c915dfcba54b54b9c6dff044b312fdb91c4e47a601dc3c8f1aa06759b52f"),
			(
				vec![0u8, 0u8, 0u8],
				"b2cc7cca99208ac1c9fa1088079bbc8bf9ccbf2bc2906cd2399f4a561c597317",
			),
			(
				vec![0u8, 0u8, 0u8, 0u8],
				"d6c44d965d38d329d3ae98cbee6ff8d113169d652b7df1d071428d7d53497067",
			),
			(
				vec![0u8, 0u8, 0u8, 1u8],
				"6a741ebaa0f1187ee2f938d91007f2b76ac13f75babc9fac932213e117701bbc",
			),
			(
				vec![1u8, 2, 3, 4, 5, 6, 7, 8],
				"9b90eeeb13dc65cf695a662df415a9cfae348a7459cc9ded550707fd9c9757ab",
			),
			(vec![255u8; 32], "24e4de8b4b89d5b2d69644718a83f06ce96ee2495cc16dc47abf0224de9fbbd3"),
			(
				b"hello world".to_vec(),
				"0dfcb3e10661e69ee0b4fb0318131c241468bd31ea1dc57479845da34323b8d3",
			),
			(
				(0u8..32).collect::<Vec<u8>>(),
				"66965a9fbe8d22909f0826ff5ca1444ed6f2a282fa9c696e55dc427bbaa170f7",
=======
			(vec![], "6d333ca052c1870b58ddb97bde102c5dd2757972a3db8b6b0e45f1e1b4992fc2"),
			(vec![0u8], "c225a9b20975d410272228a437c8ea3ed495b3cda6a1679c35a7169411c17f62"),
			(vec![0u8, 0u8], "e2ed4e5b7fc8ce8a8f031b0428d7c3301c23bf54c5fcc61a2e92035694eb3d04"),
			(
				vec![0u8, 0u8, 0u8],
				"e233a9d04dda988a500cef37477fbd77458ed85ddbfeea52aa674dc14a4a726d",
			),
			(
				vec![0u8, 0u8, 0u8, 0u8],
				"2ad7c221bfd049c6f16d027b3124360dd9574d0345ee560e74b7013c6f58fdfe",
			),
			(
				vec![0u8, 0u8, 0u8, 1u8],
				"6dd5508dcccb8e7edcccd11fb172a83e9f2c581f7a20fb7fb95a85d3e8b42d79",
			),
			(
				vec![1u8, 2, 3, 4, 5, 6, 7, 8],
				"594ff5a1bf903480d5ab02fcff19f6cbfd91a00863b014a67258e563d2db57b4",
			),
			(vec![255u8; 32], "760a1cc9785dfb6800427a60c5cced55dbd84a97cd3bfe86a01a38735a2f2fa4"),
			(
				b"hello world".to_vec(),
				"f495dc091e9972db7912d1a3c2cf38e3e9941add1298e7b9f799a11a18587da4",
			),
			(
				(0u8..32).collect::<Vec<u8>>(),
				"08c0711e1abbe0c2b7fb5de0c632c36bea2ac6af5b58e9d4ae89cbebe235cb00",
>>>>>>> 7a95b8ea
			),
		];
		let poseidon = Poseidon2Core::new();
		for (input, expected_hex) in vectors.iter() {
			let hash = poseidon.hash_padded(input);
			assert_eq!(
				hex::encode(hash.as_slice()),
				*expected_hex,
				"input: 0x{}",
				hex::encode(input)
			);
		}
	}

	#[test]
	fn test_utility_functions() {
		// Test u64_to_felts
		let num = 0x1234567890ABCDEF;
		let felts = u64_to_felts(num);
		assert_eq!(felts.len(), 2);

		// Test u128_to_felts
		let large_num = 0x123456789ABCDEF0123456789ABCDEF0u128;
		let felts = u128_to_felts(large_num);
		assert_eq!(felts.len(), 4);

		// Test string conversion
		let text = "hello";
		let felts = injective_string_to_felts(text);
		assert_eq!(felts.len(), 2);

		// Test round-trip conversion
		let original_bytes = b"test data";
		let felts = injective_bytes_to_felts(original_bytes);
		let recovered_bytes = try_injective_felts_to_bytes(&felts).unwrap();
		// Should match the original
		assert_eq!(&recovered_bytes, original_bytes);
		// try injective felts to bytes should fail for malformed input
		let malformed_felts =
			vec![Goldilocks::from_int(0xFFFFFFFF as i64), Goldilocks::from_int(0xFFFFFFFF as i64)];
		let result = try_injective_felts_to_bytes(&malformed_felts);
		assert!(result.is_err(), "Malformed input should return an error");
	}

	#[test]
	fn test_hash_no_pad() {
		let hasher = Poseidon2Core::new();
		let input = b"test";
		let padded_hash = hasher.hash_padded(input);
		let no_pad_hash = hasher.hash_no_pad_bytes(input);

		// These should be different since one is padded and the other isn't
		assert_ne!(padded_hash, no_pad_hash);
		assert_eq!(padded_hash.len(), 32);
		assert_eq!(no_pad_hash.len(), 32);
	}

	#[test]
	fn test_deterministic_constants() {
		// Test that using the same seed produces the same results
		let hasher1 = Poseidon2Core::new();
		let input = b"test deterministic";
		let hash1 = hasher1.hash_padded(input);

		for _ in 0..100 {
			let hasher2 = Poseidon2Core::new();
			let hash2 = hasher2.hash_padded(input);
			assert_eq!(hash1, hash2, "Deterministic seed should produce consistent results");
		}
	}

	#[test]
	fn test_hash_squeeze_twice() {
		let hasher = Poseidon2Core::new();
		let input = b"test 512-bit hash";
		let hash512 = hasher.hash_squeeze_twice(input);

		// Should be exactly 64 bytes
		assert_eq!(hash512.len(), 64);

		// First 32 bytes should be hash of input
		let expected_first = hasher.hash_no_pad_bytes(input);
		assert_eq!(&hash512[0..32], &expected_first);

		// Test deterministic
		let hash512_2 = hasher.hash_squeeze_twice(input);
		assert_eq!(hash512, hash512_2);

		// Different inputs should produce different outputs
		let different_hash = hasher.hash_squeeze_twice(b"different input");
		assert_ne!(hash512, different_hash);
	}
}<|MERGE_RESOLUTION|>--- conflicted
+++ resolved
@@ -97,13 +97,9 @@
 				state[i] += chunk[i];
 			}
 
-<<<<<<< HEAD
-		self.poseidon2.permute_mut(&mut state);
-=======
 			// Apply Poseidon2 permutation
 			self.poseidon2.permute_mut(&mut state);
 		}
->>>>>>> 7a95b8ea
 
 		state
 	}
@@ -186,7 +182,6 @@
 	field_elements
 }
 
-<<<<<<< HEAD
 /// Convert bytes to field elements for digest operations (8 bytes per element)
 /// We return a Result to handle potential out-of-bounds byte chunks gracefully
 pub fn try_digest_bytes_to_felts(input: &[u8]) -> Result<Vec<Goldilocks>, String> {
@@ -214,8 +209,6 @@
 	Ok(field_elements)
 }
 
-=======
->>>>>>> 7a95b8ea
 /// Convert field elements back to bytes for digest operations
 pub fn digest_felts_to_bytes(input: &[Goldilocks]) -> [u8; 32] {
 	const DIGEST_BYTES_PER_ELEMENT: usize = 8;
@@ -422,35 +415,6 @@
 	#[test]
 	fn test_known_value_hashes() {
 		let vectors = [
-<<<<<<< HEAD
-			(vec![], "220fc99455c974e9c2801c64e783218aa4aaf7ff8c15a1263923b9f7328bdbaa"),
-			(vec![0u8], "6d78f74398ca4d4d2927ac6a8d82a04a6cc6f8f531705aac01f696b427d5b19f"),
-			(vec![0u8, 0u8], "65b4c915dfcba54b54b9c6dff044b312fdb91c4e47a601dc3c8f1aa06759b52f"),
-			(
-				vec![0u8, 0u8, 0u8],
-				"b2cc7cca99208ac1c9fa1088079bbc8bf9ccbf2bc2906cd2399f4a561c597317",
-			),
-			(
-				vec![0u8, 0u8, 0u8, 0u8],
-				"d6c44d965d38d329d3ae98cbee6ff8d113169d652b7df1d071428d7d53497067",
-			),
-			(
-				vec![0u8, 0u8, 0u8, 1u8],
-				"6a741ebaa0f1187ee2f938d91007f2b76ac13f75babc9fac932213e117701bbc",
-			),
-			(
-				vec![1u8, 2, 3, 4, 5, 6, 7, 8],
-				"9b90eeeb13dc65cf695a662df415a9cfae348a7459cc9ded550707fd9c9757ab",
-			),
-			(vec![255u8; 32], "24e4de8b4b89d5b2d69644718a83f06ce96ee2495cc16dc47abf0224de9fbbd3"),
-			(
-				b"hello world".to_vec(),
-				"0dfcb3e10661e69ee0b4fb0318131c241468bd31ea1dc57479845da34323b8d3",
-			),
-			(
-				(0u8..32).collect::<Vec<u8>>(),
-				"66965a9fbe8d22909f0826ff5ca1444ed6f2a282fa9c696e55dc427bbaa170f7",
-=======
 			(vec![], "6d333ca052c1870b58ddb97bde102c5dd2757972a3db8b6b0e45f1e1b4992fc2"),
 			(vec![0u8], "c225a9b20975d410272228a437c8ea3ed495b3cda6a1679c35a7169411c17f62"),
 			(vec![0u8, 0u8], "e2ed4e5b7fc8ce8a8f031b0428d7c3301c23bf54c5fcc61a2e92035694eb3d04"),
@@ -478,7 +442,6 @@
 			(
 				(0u8..32).collect::<Vec<u8>>(),
 				"08c0711e1abbe0c2b7fb5de0c632c36bea2ac6af5b58e9d4ae89cbebe235cb00",
->>>>>>> 7a95b8ea
 			),
 		];
 		let poseidon = Poseidon2Core::new();
